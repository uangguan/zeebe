/*
 * Zeebe Broker Core
 * Copyright © 2017 camunda services GmbH (info@camunda.com)
 *
 * This program is free software: you can redistribute it and/or modify
 * it under the terms of the GNU Affero General Public License as published by
 * the Free Software Foundation, either version 3 of the License, or
 * (at your option) any later version.
 *
 * This program is distributed in the hope that it will be useful,
 * but WITHOUT ANY WARRANTY; without even the implied warranty of
 * MERCHANTABILITY or FITNESS FOR A PARTICULAR PURPOSE.  See the
 * GNU Affero General Public License for more details.
 *
 * You should have received a copy of the GNU Affero General Public License
 * along with this program.  If not, see <http://www.gnu.org/licenses/>.
 */
package io.zeebe.broker.clustering.base.topology;

import com.fasterxml.jackson.core.JsonProcessingException;
import com.fasterxml.jackson.databind.ObjectMapper;
import io.atomix.cluster.ClusterMembershipEvent;
import io.atomix.cluster.ClusterMembershipEventListener;
import io.atomix.cluster.Member;
import io.atomix.core.Atomix;
import io.atomix.core.election.Leader;
import io.atomix.core.election.LeaderElection;
import io.atomix.core.election.Leadership;
import io.atomix.core.election.LeadershipEvent;
import io.zeebe.broker.Loggers;
import io.zeebe.broker.clustering.base.partitions.RaftState;
import io.zeebe.broker.system.configuration.ClusterCfg;
import io.zeebe.distributedlog.impl.DistributedLogstreamName;
import io.zeebe.protocol.impl.data.cluster.BrokerInfo;
import io.zeebe.transport.SocketAddress;
import io.zeebe.util.LogUtil;
import io.zeebe.util.sched.Actor;
import io.zeebe.util.sched.future.ActorFuture;
import java.util.ArrayList;
import java.util.List;
import java.util.Properties;
import org.slf4j.Logger;

public class TopologyManagerImpl extends Actor
    implements TopologyManager, ClusterMembershipEventListener {
  private static final Logger LOG = Loggers.CLUSTERING_LOGGER;
<<<<<<< HEAD

  public static final DirectBuffer CONTACT_POINTS_EVENT_TYPE =
      BufferUtil.wrapString("contact_points");
  public static final DirectBuffer PARTITIONS_EVENT_TYPE = BufferUtil.wrapString("partitions");

  private final MembershipListener membershipListener = new MembershipListener();
  private final ContactPointsChangeListener contactPointsChangeListener =
      new ContactPointsChangeListener();
  private final PartitionChangeListener partitionChangeListener = new PartitionChangeListener();
  private final KnownContactPointsSyncHandler localContactPointsSycHandler =
      new KnownContactPointsSyncHandler();
  private final KnownPartitionsSyncHandler knownPartitionsSyncHandler =
      new KnownPartitionsSyncHandler();

=======
>>>>>>> cb9ea88a
  private final Topology topology;
  private final Atomix atomix;
  private final BrokerInfo distributionInfo;
  private final ObjectMapper mapper = new ObjectMapper();

  private final List<TopologyMemberListener> topologyMemberListers = new ArrayList<>();
  private final List<TopologyPartitionListener> topologyPartitionListers = new ArrayList<>();

<<<<<<< HEAD
  private List<TopologyMemberListener> topologyMemberListeners = new ArrayList<>();
  private List<TopologyPartitionListener> topologyPartitionListeners = new ArrayList<>();
=======
  public TopologyManagerImpl(Atomix atomix, NodeInfo localBroker, ClusterCfg clusterCfg) {
    this.atomix = atomix;
>>>>>>> cb9ea88a

    // initialize topology
    this.topology =
        new Topology(
            localBroker,
            clusterCfg.getClusterSize(),
            clusterCfg.getPartitionsCount(),
            clusterCfg.getReplicationFactor());
    distributionInfo =
        new BrokerInfo(
            localBroker.getNodeId(),
            topology.getPartitionsCount(),
            topology.getClusterSize(),
            topology.getReplicationFactor());
    distributionInfo.setApiAddress(
        BrokerInfo.CLIENT_API_PROPERTY, localBroker.getClientApiAddress().toString());
    distributionInfo.setApiAddress(
        BrokerInfo.MANAGEMENT_API_PROPERTY, localBroker.getManagementApiAddress().toString());
    distributionInfo.setApiAddress(
        BrokerInfo.REPLICATION_API_PROPERTY, localBroker.getReplicationApiAddress().toString());
    distributionInfo.setApiAddress(
        BrokerInfo.SUBSCRIPTION_API_PROPERTY, localBroker.getSubscriptionApiAddress().toString());

    // ensures that the first published event will contain the broker's info
    publishTopologyChanges();
  }

  @Override
  public String getName() {
    return "topology";
  }

<<<<<<< HEAD
  @Override
  protected void onActorStarting() {
    gossip.addMembershipListener(membershipListener);

    gossip.addCustomEventListener(CONTACT_POINTS_EVENT_TYPE, contactPointsChangeListener);
    gossip.addCustomEventListener(PARTITIONS_EVENT_TYPE, partitionChangeListener);

    gossip.registerSyncRequestHandler(CONTACT_POINTS_EVENT_TYPE, localContactPointsSycHandler);
    gossip.registerSyncRequestHandler(PARTITIONS_EVENT_TYPE, knownPartitionsSyncHandler);
  }

  @Override
  protected void onActorClosing() {
    gossip.removeCustomEventListener(partitionChangeListener);
    gossip.removeCustomEventListener(contactPointsChangeListener);

    // remove gossip sync handlers?
  }

  public void onRaftStarted(Raft raft) {
=======
  public void onLeaderElectionStarted(LeaderElection<String> election) {
>>>>>>> cb9ea88a
    actor.run(
        () -> {
          LOG.debug("Topology manager adding leader election listener");
          election.addListener(this::onLeadershipEvent);
          updateLeader(
              election.getLeadership(), DistributedLogstreamName.getPartitionId(election.name()));
        });
  }

  private void updateLeader(Leadership<String> leadership, int partitionId) {
    final String memberId = atomix.getMembershipService().getLocalMember().id().id();
    final Leader<String> leader = leadership.leader();
    final RaftState newState;
    final NodeInfo memberInfo = topology.getLocal();

    final boolean isLeader = leader != null && memberId.equals(leader.id());
    if (isLeader) {
      newState = RaftState.LEADER;
    } else {
      newState = RaftState.FOLLOWER;
    }

    final int replicationFactor = leadership.candidates().size() + 1;

    updatePartition(partitionId, replicationFactor, memberInfo, newState);
    publishTopologyChanges();
  }

  // Listener for leadership change events.
  private void onLeadershipEvent(LeadershipEvent<String> leadershipEvent) {
    actor.call(
        () -> {
          final Leader<String> oldLeader = leadershipEvent.oldLeadership().leader();
          final Leader<String> newLeader = leadershipEvent.newLeadership().leader();
          if (newLeader == null) {
            return;
          }

          final NodeInfo memberInfo = topology.getLocal();
          final String memberId = atomix.getMembershipService().getLocalMember().id().id();

          final boolean wasLeader = oldLeader != null && memberId.equals(oldLeader.id());
          final boolean isLeader = memberId.equals(newLeader.id());
          final boolean becomeLeader = !wasLeader & isLeader;
          final boolean becomeFollower = wasLeader & !isLeader;
          final boolean myStateChanged = becomeFollower || becomeLeader;
          if (myStateChanged) {
            final RaftState newState;

            if (becomeFollower) {
              newState = RaftState.FOLLOWER;

            } else {
              newState = RaftState.LEADER;
            }

            final int partitionId =
                DistributedLogstreamName.getPartitionId(leadershipEvent.topic());
            final int replicationFactor = leadershipEvent.newLeadership().candidates().size() + 1;

            LOG.debug("Become {} for partition {}", newState, partitionId);
            updatePartition(partitionId, replicationFactor, memberInfo, newState);

            publishTopologyChanges();
          }
        });
  }

  public void updatePartition(
      int partitionId, int replicationFactor, NodeInfo member, RaftState raftState) {
    final PartitionInfo updatedPartition =
        topology.updatePartition(partitionId, replicationFactor, member, raftState);

    notifyPartitionUpdated(updatedPartition, member);
  }

  @Override
  public void event(ClusterMembershipEvent clusterMembershipEvent) {
    final Member eventSource = clusterMembershipEvent.subject();
    LOG.info(
        "Member {} received event {}", topology.getLocal().getNodeId(), clusterMembershipEvent);
    final BrokerInfo brokerInfo = readBrokerInfo(eventSource);

    if (brokerInfo != null && brokerInfo.getNodeId() != topology.getLocal().getNodeId()) {
      actor.call(
          () -> {
            switch (clusterMembershipEvent.type()) {
              case METADATA_CHANGED:
                onMetadataChanged(brokerInfo);
                break;

              case MEMBER_ADDED:
                onMemberAdded(brokerInfo);
                onMetadataChanged(brokerInfo);

                break;
              case MEMBER_REMOVED:
                onMemberRemoved(brokerInfo);
                break;
            }
          });
    }
  }

  // Remove a member from the topology
  private void onMemberRemoved(BrokerInfo brokerInfo) {
    final NodeInfo nodeInfo = topology.getMember(brokerInfo.getNodeId());
    if (nodeInfo != null) {
      topology.removeMember(nodeInfo);
      notifyMemberRemoved(nodeInfo);
    }
  }

  // Add a new member to the topology, including its interface's addresses
  private void onMemberAdded(BrokerInfo brokerInfo) {
    final NodeInfo nodeInfo =
        new NodeInfo(
            brokerInfo.getNodeId(),
            SocketAddress.from(brokerInfo.getApiAddress(BrokerInfo.CLIENT_API_PROPERTY)),
            SocketAddress.from(brokerInfo.getApiAddress(BrokerInfo.MANAGEMENT_API_PROPERTY)),
            SocketAddress.from(brokerInfo.getApiAddress(BrokerInfo.REPLICATION_API_PROPERTY)),
            SocketAddress.from(brokerInfo.getApiAddress(BrokerInfo.SUBSCRIPTION_API_PROPERTY)));

    topology.addMember(nodeInfo);
    notifyMemberAdded(nodeInfo);
  }

  // Update local knowledge about the partitions of remote node
  private void onMetadataChanged(BrokerInfo brokerInfo) {
    final NodeInfo nodeInfo = topology.getMember(brokerInfo.getNodeId());

    for (Integer partitionId : brokerInfo.getPartitionRoles().keySet()) {
      final RaftState role =
          brokerInfo.getPartitionNodeRole(partitionId) ? RaftState.LEADER : RaftState.FOLLOWER;

      final PartitionInfo updatedPartition =
          topology.updatePartition(partitionId, topology.getReplicationFactor(), nodeInfo, role);
      notifyPartitionUpdated(updatedPartition, nodeInfo);
    }
  }

  private BrokerInfo readBrokerInfo(Member eventSource) {
    final BrokerInfo brokerInfo = BrokerInfo.fromProperties(eventSource.properties());
    if (brokerInfo != null && !isStaticConfigValid(brokerInfo)) {
      LOG.error(
          "Static configuration of node {} differs from local node {}",
          eventSource.id(),
          atomix.getMembershipService().getLocalMember().id());
      return null;
    }
    return brokerInfo;
  }

  // Validate that the remote node's configuration is equal to the local node
  private boolean isStaticConfigValid(BrokerInfo brokerInfo) {
    return brokerInfo.getNodeId() >= 0
        && brokerInfo.getNodeId() < topology.getClusterSize()
        && topology.getClusterSize() == brokerInfo.getClusterSize()
        && topology.getPartitionsCount() == brokerInfo.getPartitionsCount()
        && topology.getReplicationFactor() == brokerInfo.getReplicationFactor();
  }

  // Propagate local partition info to other nodes through Atomix member properties
  private void publishTopologyChanges() {
    try {
      final Properties memberProperties =
          atomix.getMembershipService().getLocalMember().properties();
      final BrokerInfo distributionInfo = createDistributionTopology();
      memberProperties.setProperty(
          BrokerInfo.PROPERTY_NAME, mapper.writeValueAsString(distributionInfo));
    } catch (JsonProcessingException e) {
      LOG.error(
          "{}: Couldn't publish topology information - {}",
          topology.getLocal().getNodeId(),
          e.getMessage());
    }
  }

  // Transforms the local topology into a the serializable format
  private BrokerInfo createDistributionTopology() {
    final NodeInfo local = topology.getLocal();
    distributionInfo.clearPartitions();

    for (PartitionInfo partitionInfo : topology.getPartitions()) {
      final int partitionId = partitionInfo.getPartitionId();
      final NodeInfo leader = topology.getLeader(partitionId);

      final boolean isLeader = leader != null && leader.getNodeId() == local.getNodeId();
      distributionInfo.setPartitionRole(partitionId, isLeader);
    }

    return distributionInfo;
  }

  public ActorFuture<Void> close() {
    return actor.close();
  }

  @Override
  public void addTopologyMemberListener(TopologyMemberListener listener) {
    actor.run(
        () -> {
          topologyMemberListeners.add(listener);

          // notify initially
          topology
              .getMembers()
              .forEach(
                  (m) -> {
                    LogUtil.catchAndLog(LOG, () -> listener.onMemberAdded(m, topology));
                  });
        });
  }

  @Override
  public void removeTopologyMemberListener(TopologyMemberListener listener) {
    actor.run(
        () -> {
          topologyMemberListeners.remove(listener);
        });
  }

  @Override
  public void addTopologyPartitionListener(TopologyPartitionListener listener) {
    actor.run(
        () -> {
          topologyPartitionListeners.add(listener);

          // notify initially
          topology
              .getPartitions()
              .forEach(
                  (p) ->
                      LogUtil.catchAndLog(
                          LOG,
                          () -> {
                            final NodeInfo leader = topology.getLeader(p.getPartitionId());
                            if (leader != null) {
                              listener.onPartitionUpdated(p, leader);
                            }

                            final List<NodeInfo> followers =
                                topology.getFollowers(p.getPartitionId());
                            if (followers != null && !followers.isEmpty()) {
                              followers.forEach(
                                  follower -> listener.onPartitionUpdated(p, follower));
                            }
                          }));
        });
  }

  @Override
  public void removeTopologyPartitionListener(TopologyPartitionListener listener) {
    actor.run(
        () -> {
          topologyPartitionListeners.remove(listener);
        });
  }

  private void notifyMemberAdded(NodeInfo memberInfo) {
    for (TopologyMemberListener listener : topologyMemberListeners) {
      LogUtil.catchAndLog(LOG, () -> listener.onMemberAdded(memberInfo, topology));
    }
  }

  private void notifyMemberRemoved(NodeInfo memberInfo) {
    for (TopologyMemberListener listener : topologyMemberListeners) {
      LogUtil.catchAndLog(LOG, () -> listener.onMemberRemoved(memberInfo, topology));
    }
  }

  private void notifyPartitionUpdated(PartitionInfo partitionInfo, NodeInfo member) {
    for (TopologyPartitionListener listener : topologyPartitionListeners) {
      LogUtil.catchAndLog(LOG, () -> listener.onPartitionUpdated(partitionInfo, member));
    }
  }
}<|MERGE_RESOLUTION|>--- conflicted
+++ resolved
@@ -44,38 +44,17 @@
 public class TopologyManagerImpl extends Actor
     implements TopologyManager, ClusterMembershipEventListener {
   private static final Logger LOG = Loggers.CLUSTERING_LOGGER;
-<<<<<<< HEAD
-
-  public static final DirectBuffer CONTACT_POINTS_EVENT_TYPE =
-      BufferUtil.wrapString("contact_points");
-  public static final DirectBuffer PARTITIONS_EVENT_TYPE = BufferUtil.wrapString("partitions");
-
-  private final MembershipListener membershipListener = new MembershipListener();
-  private final ContactPointsChangeListener contactPointsChangeListener =
-      new ContactPointsChangeListener();
-  private final PartitionChangeListener partitionChangeListener = new PartitionChangeListener();
-  private final KnownContactPointsSyncHandler localContactPointsSycHandler =
-      new KnownContactPointsSyncHandler();
-  private final KnownPartitionsSyncHandler knownPartitionsSyncHandler =
-      new KnownPartitionsSyncHandler();
-
-=======
->>>>>>> cb9ea88a
+
   private final Topology topology;
   private final Atomix atomix;
   private final BrokerInfo distributionInfo;
   private final ObjectMapper mapper = new ObjectMapper();
 
-  private final List<TopologyMemberListener> topologyMemberListers = new ArrayList<>();
-  private final List<TopologyPartitionListener> topologyPartitionListers = new ArrayList<>();
-
-<<<<<<< HEAD
-  private List<TopologyMemberListener> topologyMemberListeners = new ArrayList<>();
-  private List<TopologyPartitionListener> topologyPartitionListeners = new ArrayList<>();
-=======
+  private final List<TopologyMemberListener> topologyMemberListeners = new ArrayList<>();
+  private final List<TopologyPartitionListener> topologyPartitionListeners = new ArrayList<>();
+
   public TopologyManagerImpl(Atomix atomix, NodeInfo localBroker, ClusterCfg clusterCfg) {
     this.atomix = atomix;
->>>>>>> cb9ea88a
 
     // initialize topology
     this.topology =
@@ -108,30 +87,7 @@
     return "topology";
   }
 
-<<<<<<< HEAD
-  @Override
-  protected void onActorStarting() {
-    gossip.addMembershipListener(membershipListener);
-
-    gossip.addCustomEventListener(CONTACT_POINTS_EVENT_TYPE, contactPointsChangeListener);
-    gossip.addCustomEventListener(PARTITIONS_EVENT_TYPE, partitionChangeListener);
-
-    gossip.registerSyncRequestHandler(CONTACT_POINTS_EVENT_TYPE, localContactPointsSycHandler);
-    gossip.registerSyncRequestHandler(PARTITIONS_EVENT_TYPE, knownPartitionsSyncHandler);
-  }
-
-  @Override
-  protected void onActorClosing() {
-    gossip.removeCustomEventListener(partitionChangeListener);
-    gossip.removeCustomEventListener(contactPointsChangeListener);
-
-    // remove gossip sync handlers?
-  }
-
-  public void onRaftStarted(Raft raft) {
-=======
   public void onLeaderElectionStarted(LeaderElection<String> election) {
->>>>>>> cb9ea88a
     actor.run(
         () -> {
           LOG.debug("Topology manager adding leader election listener");
